cargo-features = ["profile-rustflags"]

[package]
name = "ezkl"
version = "0.0.0"
edition = "2021"

# See more keys and their definitions at https://doc.rust-lang.org/cargo/reference/manifest.html

[lib]
# Name to be imported within python
# Example: import ezkl
name = "ezkl"
crate-type = ["cdylib", "rlib"]


[dependencies]
halo2_gadgets = { git = "https://github.com/zkonduit/halo2", branch = "ac/optional-selector-poly" }
halo2curves = { git = "https://github.com/privacy-scaling-explorations/halo2curves", rev = "b753a832e92d5c86c5c997327a9cf9de86a18851", features = [
    "derive_serde",
] }
halo2_proofs = { git = "https://github.com/zkonduit/halo2?branch=ac/cache-lookup-commitments#8b13a0d2a7a34d8daab010dadb2c47dfa47d37d0", package = "halo2_proofs", branch = "ac/cache-lookup-commitments" }
rand = { version = "0.8", default_features = false }
itertools = { version = "0.10.3", default_features = false }
clap = { version = "4.5.3", features = ["derive"] }
serde = { version = "1.0.126", features = ["derive"], optional = true }
serde_json = { version = "1.0.97", default_features = false, features = [
    "float_roundtrip",
    "raw_value",
], optional = true }
clap_complete = "4.5.2"
log = { version = "0.4.17", default_features = false, optional = true }
thiserror = { version = "1.0.38", default_features = false }
hex = { version = "0.4.3", default_features = false }
halo2_wrong_ecc = { git = "https://github.com/zkonduit/halo2wrong", branch = "ac/chunked-mv-lookup", package = "ecc" }
snark-verifier = { git = "https://github.com/zkonduit/snark-verifier", branch = "ac/chunked-mv-lookup", features = [
    "derive_serde",
] }
halo2_solidity_verifier = { git = "https://github.com/alexander-camuto/halo2-solidity-verifier", branch = "cache-lookup-consts-vk" }
maybe-rayon = { version = "0.1.1", default_features = false }
bincode = { version = "1.3.3", default_features = false }
unzip-n = "0.1.2"
num = "0.4.1"
portable-atomic = "1.6.0"
tosubcommand = { git = "https://github.com/zkonduit/enum_to_subcommand", package = "tosubcommand" }
semver = "1.0.22"

# evm related deps
[target.'cfg(not(target_arch = "wasm32"))'.dependencies]
alloy = { git = "https://github.com/alloy-rs/alloy", version = "0.1.0", rev = "5fbf57bac99edef9d8475190109a7ea9fb7e5e83", features = [
    "provider-http",
    "signers",
    "contract",
    "rpc-types-eth",
    "signer-wallet",
    "node-bindings",
] }
foundry-compilers = { version = "0.4.1", features = ["svm-solc"] }
ethabi = "18"
indicatif = { version = "0.17.5", features = ["rayon"] }
gag = { version = "1.0.0", default_features = false }
instant = { version = "0.1" }
reqwest = { version = "0.12.4", default-features = false, features = [
    "default-tls",
    "multipart",
    "stream",
] }
openssl = { version = "0.10.55", features = ["vendored"] }
tokio-postgres = "0.7.10"
pg_bigdecimal = "0.1.5"
lazy_static = "1.4.0"
colored_json = { version = "3.0.1", default_features = false, optional = true }
regex = { version = "1", default_features = false }
tokio = { version = "1.35.0", default_features = false, features = [
    "macros",
    "rt-multi-thread",
] }
pyo3 = { version = "0.21.2", features = [
    "extension-module",
    "abi3-py37",
    "macros",
], default_features = false, optional = true }
pyo3-asyncio = { git = "https://github.com/jopemachine/pyo3-asyncio/", branch = "migration-pyo3-0.21", features = [
    "attributes",
    "tokio-runtime",
], default_features = false, optional = true }

pyo3-log = { version = "0.10.0", default_features = false, optional = true }
tract-onnx = { git = "https://github.com/sonos/tract/", rev = "40c64319291184814d9fea5fdf4fa16f5a4f7116", default_features = false, optional = true }
tabled = { version = "0.12.0", optional = true }
metal = { git = "https://github.com/gfx-rs/metal-rs", optional = true }
objc = { version = "0.2.4", optional = true }
mimalloc = "0.1"

[target.'cfg(not(all(target_arch = "wasm32", target_os = "unknown")))'.dependencies]
colored = { version = "2.0.0", default_features = false, optional = true }
env_logger = { version = "0.10.0", default_features = false, optional = true }
chrono = "0.4.31"
sha256 = "1.4.0"


[target.'cfg(target_arch = "wasm32")'.dependencies]
getrandom = { version = "0.2.8", features = ["js"] }
instant = { version = "0.1", features = ["wasm-bindgen", "inaccurate"] }

[target.'cfg(all(target_arch = "wasm32", target_os = "unknown"))'.dependencies]
wasm-bindgen-rayon = { version = "1.2.1", optional = true }
wasm-bindgen-test = "0.3.42"
serde-wasm-bindgen = "0.6.5"
wasm-bindgen = { version = "0.2.92", features = ["serde-serialize"] }
console_error_panic_hook = "0.1.7"
wasm-bindgen-console-logger = "0.1.1"


[target.'cfg(not(all(target_arch = "wasm32", target_os = "unknown")))'.dev-dependencies]
criterion = { version = "0.5.1", features = ["html_reports"] }

[dev-dependencies]
tempfile = "3.3.0"
lazy_static = "1.4.0"
mnist = "0.5"
seq-macro = "0.3.1"
test-case = "2.2.2"
tempdir = "0.3.7"
shellexpand = "3.1.0"

[target.wasm32-unknown-unknown]
runner = 'wasm-bindgen-test-runner'


[[bench]]
name = "accum_dot"
harness = false


[[bench]]
name = "accum_sum"
harness = false

[[bench]]
name = "pairwise_add"
harness = false


[[bench]]
name = "pairwise_pow"
harness = false

[[bench]]
name = "poseidon"
harness = false

[[bench]]
name = "accum_einsum_matmul"
harness = false


[[bench]]
name = "accum_conv"
harness = false


[[bench]]
name = "accum_sumpool"
harness = false


[[bench]]
name = "relu"
harness = false

[[bench]]
name = "accum_matmul_relu"
harness = false


[[bench]]
name = "accum_matmul_relu_overflow"
harness = false

[[bin]]
name = "ezkl"
test = false
bench = false
required-features = ["ezkl"]

[features]
web = ["wasm-bindgen-rayon"]
default = [
    "ezkl",
    "mv-lookup",
    "precompute-coset",
    "no-banner",
    "parallel-poly-read",
]
onnx = ["dep:tract-onnx"]
python-bindings = ["pyo3", "pyo3-log", "pyo3-asyncio"]
ezkl = [
    "onnx",
    "serde",
    "serde_json",
    "log",
    "colored",
    "env_logger",
    "tabled/color",
    "colored_json",
    "halo2_proofs/circuit-params",
]
parallel-poly-read = ["halo2_proofs/parallel-poly-read"]
mv-lookup = [
    "halo2_proofs/mv-lookup",
    "snark-verifier/mv-lookup",
    "halo2_solidity_verifier/mv-lookup",
]
asm = ["halo2curves/asm", "halo2_proofs/asm"]
precompute-coset = ["halo2_proofs/precompute-coset"]
det-prove = []
icicle = ["halo2_proofs/icicle_gpu"]
empty-cmd = []
no-banner = []
no-update = []


# icicle patch to 0.1.0 if feature icicle is enabled
[patch.'https://github.com/ingonyama-zk/icicle']
icicle = { git = "https://github.com/ingonyama-zk/icicle?rev=45b00fb", package = "icicle", branch = "fix/vhnat/ezkl-build-fix" }

[patch.'https://github.com/zkonduit/halo2']
halo2_proofs = { git = "https://github.com/zkonduit/halo2?branch=ac/cache-lookup-commitments#8b13a0d2a7a34d8daab010dadb2c47dfa47d37d0", package = "halo2_proofs", branch = "ac/cache-lookup-commitments" }

[profile.release]
rustflags = ["-C", "relocation-model=pic"]
<<<<<<< HEAD
# lto = "fat"
# codegen-units = 1
# panic = "abort"
=======
lto = "fat"
codegen-units = 1
# panic = "abort"
>>>>>>> c9f9d17f
<|MERGE_RESOLUTION|>--- conflicted
+++ resolved
@@ -230,12 +230,6 @@
 
 [profile.release]
 rustflags = ["-C", "relocation-model=pic"]
-<<<<<<< HEAD
-# lto = "fat"
-# codegen-units = 1
-# panic = "abort"
-=======
 lto = "fat"
 codegen-units = 1
-# panic = "abort"
->>>>>>> c9f9d17f
+# panic = "abort"