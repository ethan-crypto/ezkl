--- conflicted
+++ resolved
@@ -464,11 +464,7 @@
     },
     #[cfg(not(target_arch = "wasm32"))]
     /// Creates an EVM verifier that attests to on-chain inputs for a single proof
-<<<<<<< HEAD
-    #[command(name = "create-evm-data-attestation-verifier", arg_required_else_help = true)]
-=======
     #[command(name = "create-evm-da-verifier", arg_required_else_help = true)]
->>>>>>> b539c893
     CreateEVMDataAttestationVerifier {
         /// The path to load the desired params file
         #[arg(long)]
