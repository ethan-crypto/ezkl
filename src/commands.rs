//use crate::onnx::OnnxModel;
use clap::{Args, Parser, Subcommand, ValueEnum};
use log::debug;
#[cfg(feature = "python-bindings")]
use pyo3::{
    conversion::{FromPyObject, PyTryFrom},
    exceptions::PyValueError,
    prelude::*,
    types::PyString,
};
use serde::{Deserialize, Serialize};
use std::env;
use std::error::Error;
use std::fs::File;
use std::io::Read;
use std::path::PathBuf;

use crate::circuit::{CheckMode, Tolerance};
use crate::graph::{VarVisibility, Visibility};
use crate::pfsys::TranscriptType;

impl std::fmt::Display for TranscriptType {
    fn fmt(&self, f: &mut std::fmt::Formatter<'_>) -> std::fmt::Result {
        self.to_possible_value()
            .expect("no values are skipped")
            .get_name()
            .fmt(f)
    }
}
#[cfg(feature = "python-bindings")]
/// Converts TranscriptType into a PyObject (Required for TranscriptType to be compatible with Python)
impl IntoPy<PyObject> for TranscriptType {
    fn into_py(self, py: Python) -> PyObject {
        match self {
            TranscriptType::Blake => "blake".to_object(py),
            TranscriptType::Poseidon => "poseidon".to_object(py),
            TranscriptType::EVM => "evm".to_object(py),
        }
    }
}
#[cfg(feature = "python-bindings")]
/// Obtains TranscriptType from PyObject (Required for TranscriptType to be compatible with Python)
impl<'source> FromPyObject<'source> for TranscriptType {
    fn extract(ob: &'source PyAny) -> PyResult<Self> {
        let trystr = <PyString as PyTryFrom>::try_from(ob)?;
        let strval = trystr.to_string();
        match strval.to_lowercase().as_str() {
            "blake" => Ok(TranscriptType::Blake),
            "poseidon" => Ok(TranscriptType::Poseidon),
            "evm" => Ok(TranscriptType::EVM),
            _ => Err(PyValueError::new_err("Invalid value for TranscriptType")),
        }
    }
}

#[allow(missing_docs)]
#[derive(ValueEnum, Copy, Clone, Debug, PartialEq, Eq, Deserialize, Serialize)]
pub enum StrategyType {
    Single,
    Accum,
}
impl std::fmt::Display for StrategyType {
    fn fmt(&self, f: &mut std::fmt::Formatter<'_>) -> std::fmt::Result {
        self.to_possible_value()
            .expect("no values are skipped")
            .get_name()
            .fmt(f)
    }
}
#[cfg(feature = "python-bindings")]
/// Converts StrategyType into a PyObject (Required for StrategyType to be compatible with Python)
impl IntoPy<PyObject> for StrategyType {
    fn into_py(self, py: Python) -> PyObject {
        match self {
            StrategyType::Single => "single".to_object(py),
            StrategyType::Accum => "accum".to_object(py),
        }
    }
}
#[cfg(feature = "python-bindings")]
/// Obtains StrategyType from PyObject (Required for StrategyType to be compatible with Python)
impl<'source> FromPyObject<'source> for StrategyType {
    fn extract(ob: &'source PyAny) -> PyResult<Self> {
        let trystr = <PyString as PyTryFrom>::try_from(ob)?;
        let strval = trystr.to_string();
        match strval.to_lowercase().as_str() {
            "single" => Ok(StrategyType::Single),
            "accum" => Ok(StrategyType::Accum),
            _ => Err(PyValueError::new_err("Invalid value for StrategyType")),
        }
    }
}

/// Parameters specific to a proving run
#[derive(Debug, Args, Deserialize, Serialize, Clone, Default)]
pub struct RunArgs {
    /// The tolerance for error on model outputs
    #[arg(short = 'T', long, default_value = "0")]
    pub tolerance: Tolerance,
    /// The denominator in the fixed point representation used when quantizing
    #[arg(short = 'S', long, default_value = "7")]
    pub scale: u32,
    /// The number of bits used in lookup tables
    #[arg(short = 'B', long, default_value = "16")]
    pub bits: usize,
    /// The log_2 number of rows
    #[arg(short = 'K', long, default_value = "17")]
    pub logrows: u32,
    /// The number of batches to split the input data into
    #[arg(long, default_value = "1")]
    pub batch_size: u32,
<<<<<<< HEAD
    /// Flags whether the inputs are on-chain and should be attested to
    #[arg(long, default_value = "false", action = clap::ArgAction::Set)]
    pub on_chain_inputs: bool,
    /// Flags whether inputs are public
    #[arg(long, default_value = "false", action = clap::ArgAction::Set)]
    pub public_inputs: bool,
    /// Flags whether outputs are public
    #[arg(long, default_value = "true", action = clap::ArgAction::Set)]
    pub public_outputs: bool,
    /// Flags whether params are public
    #[arg(long, default_value = "false", action = clap::ArgAction::Set)]
    pub public_params: bool,
=======
    /// Flags whether inputs are public, private, hashed
    #[arg(long, default_value = "private")]
    pub input_visibility: Visibility,
    /// Flags whether outputs are public, private, hashed
    #[arg(long, default_value = "public")]
    pub output_visibility: Visibility,
    /// Flags whether params are public, private, hashed
    #[arg(long, default_value = "private")]
    pub param_visibility: Visibility,
>>>>>>> f98ac8b2
    /// Base used to pack the public-inputs to the circuit. (value > 1) to pack instances as a single int.
    /// Useful when verifying on the EVM. Note that this will often break for very long inputs. Use with caution, still experimental.
    #[arg(long, default_value = "1")]
    pub pack_base: u32,
    /// the number of constraints the circuit might use. If not specified, this will be calculated using a 'dummy layout' pass.
    #[arg(long)]
    pub allocated_constraints: Option<usize>,
}

#[allow(missing_docs)]
impl RunArgs {
    pub fn to_var_visibility(&self) -> VarVisibility {
        VarVisibility {
            input: self.input_visibility,
            params: self.param_visibility,
            output: self.output_visibility,
        }
    }
}

const EZKLCONF: &str = "EZKLCONF";

#[allow(missing_docs)]
#[derive(Parser, Debug, Clone, Deserialize, Serialize)]
#[command(author, version, about, long_about = None)]
pub struct Cli {
    #[command(subcommand)]
    #[allow(missing_docs)]
    pub command: Commands,
}

impl Cli {
    /// Export the ezkl configuration as json
    pub fn as_json(&self) -> Result<String, Box<dyn Error>> {
        let serialized = match serde_json::to_string(&self) {
            Ok(s) => s,
            Err(e) => {
                return Err(Box::new(e));
            }
        };
        Ok(serialized)
    }
    /// Parse an ezkl configuration from a json
    pub fn from_json(arg_json: &str) -> Result<Self, serde_json::Error> {
        serde_json::from_str(arg_json)
    }
    /// Create an ezkl configuration: if there is an EZKLCONF env variable, parse its value, else read it from the command line.
    pub fn create() -> Result<Self, Box<dyn Error>> {
        match env::var(EZKLCONF) {
            Ok(path) => {
                debug!("loading ezkl conf from {}", path);
                let mut file = File::open(path).map_err(Box::<dyn Error>::from)?;
                let mut data = String::new();
                file.read_to_string(&mut data)
                    .map_err(Box::<dyn Error>::from)?;
                Self::from_json(&data).map_err(Box::<dyn Error>::from)
            }
            Err(_e) => Ok(Cli::parse()),
        }
    }
}

#[allow(missing_docs)]
#[derive(Debug, Subcommand, Clone, Deserialize, Serialize)]
pub enum Commands {
    /// Loads model and prints model table
    #[command(arg_required_else_help = true)]
    Table {
        /// The path to the .onnx model file
        #[arg(short = 'M', long)]
        model: PathBuf,
        /// proving arguments
        #[clap(flatten)]
        args: RunArgs,
    },

    #[cfg(feature = "render")]
    /// Renders the model circuit to a .png file. For an overview of how to interpret these plots, see https://zcash.github.io/halo2/user/dev-tools.html
    #[command(arg_required_else_help = true)]
    RenderCircuit {
        /// The path to the .onnx model file
        #[arg(short = 'M', long)]
        model: PathBuf,
        /// Path to save the .png circuit render
        #[arg(short = 'O', long)]
        output: PathBuf,
        /// proving arguments
        #[clap(flatten)]
        args: RunArgs,
    },

    /// Runs a vanilla forward pass, produces a quantized output, and saves it to a .json file
    #[command(arg_required_else_help = true)]
    Forward {
        /// The path to the .json data file
        #[arg(short = 'D', long)]
        data: PathBuf,
        /// The path to the .onnx model file
        #[arg(short = 'M', long)]
        model: PathBuf,
        /// Path to the new .json file
        #[arg(short = 'O', long)]
        output: PathBuf,
        /// proving arguments
        #[clap(flatten)]
        args: RunArgs,
    },

    /// Generates a dummy SRS
    #[command(name = "gen-srs", arg_required_else_help = true)]
    GenSrs {
        /// The path to output to the desired params file
        #[arg(long)]
        params_path: PathBuf,
        /// number of logrows to use for srs
        #[arg(long)]
        logrows: usize,
    },
    /// Loads model and input and runs mock prover (for testing)
    #[command(arg_required_else_help = true)]
    Mock {
        /// The path to the .json data file
        #[arg(short = 'D', long)]
        data: PathBuf,
        /// The path to the .onnx model file
        #[arg(short = 'M', long)]
        model: PathBuf,
        /// proving arguments
        #[clap(flatten)]
        args: RunArgs,
    },

    /// Aggregates proofs :)
    #[command(arg_required_else_help = true)]
    Aggregate {
        /// The path to the params files.
        #[arg(long)]
        circuit_params_paths: Vec<PathBuf>,
        /// The path to the snarks to aggregate over
        #[arg(long)]
        aggregation_snarks: Vec<PathBuf>,
        /// The path to load the desired verfication key file for the snarks we're aggregating over
        #[arg(long)]
        aggregation_vk_paths: Vec<PathBuf>,
        /// The path to save the desired verfication key file
        #[arg(long)]
        vk_path: PathBuf,
        /// The path to the desired output file
        #[arg(long)]
        proof_path: PathBuf,
        /// The transcript type
        #[arg(long)]
        params_path: PathBuf,
        #[arg(
            long,
            require_equals = true,
            num_args = 0..=1,
            default_value_t = TranscriptType::EVM,
            value_enum
        )]
        transcript: TranscriptType,
        /// logrows used for aggregation circuit
        #[arg(long)]
        logrows: u32,
        /// run sanity checks during calculations (safe or unsafe)
        #[arg(long, default_value = "safe")]
        check_mode: CheckMode,
    },

    /// Creates pk and vk and circuit params
    #[command(arg_required_else_help = true)]
    Setup {
        /// The path to the .onnx model file
        #[arg(short = 'M', long)]
        model: PathBuf,
        /// The parameter path
        #[arg(long)]
        params_path: PathBuf,
        /// The path to output the verfication key file
        #[arg(long)]
        vk_path: PathBuf,
        /// The path to output the proving key file
        #[arg(long)]
        pk_path: PathBuf,
        /// The path to save circuit params to
        #[arg(long)]
        circuit_params_path: PathBuf,
        /// proving arguments
        #[clap(flatten)]
        args: RunArgs,
    },
    #[cfg(not(target_arch = "wasm32"))]
    /// Fuzzes the proof pipeline with random inputs, random parameters, and random keys
    #[command(arg_required_else_help = true)]
    Fuzz {
        /// The path to the .json data file, which should include both the network input (possibly private) and the network output (public input to the proof)
        #[arg(short = 'D', long)]
        data: PathBuf,
        /// The path to the .onnx model file
        #[arg(short = 'M', long)]
        model: PathBuf,
        #[arg(
            long,
            require_equals = true,
            num_args = 0..=1,
            default_value_t = TranscriptType::Blake,
            value_enum
        )]
        transcript: TranscriptType,
        /// proving arguments
        #[clap(flatten)]
        args: RunArgs,
        /// number of fuzz iterations
        #[arg(long)]
        num_runs: usize,
    },

    /// Loads model, data, and creates proof
    #[command(arg_required_else_help = true)]
    Prove {
        /// The path to the .json data file, which should include both the network input (possibly private) and the network output (public input to the proof)
        #[arg(short = 'D', long)]
        data: PathBuf,
        /// The path to the .onnx model file
        #[arg(short = 'M', long)]
        model: PathBuf,
        /// The path to load the desired proving key file
        #[arg(long)]
        pk_path: PathBuf,
        /// The path to the desired output file
        #[arg(long)]
        proof_path: PathBuf,
        /// The parameter path
        #[arg(long)]
        params_path: PathBuf,
        #[arg(
            long,
            require_equals = true,
            num_args = 0..=1,
            default_value_t = TranscriptType::Blake,
            value_enum
        )]
        transcript: TranscriptType,
        /// The proving strategy
        #[arg(
            long,
            require_equals = true,
            num_args = 0..=1,
            default_value_t = StrategyType::Single,
            value_enum
        )]
        strategy: StrategyType,
        /// The path to load circuit params from
        #[arg(long)]
        circuit_params_path: PathBuf,
        /// run sanity checks during calculations (safe or unsafe)
        #[arg(long, default_value = "safe")]
        check_mode: CheckMode,
        /// RPC Url
        #[arg(short = 'U', long)]
        rpc_url: Option<String>,
    },
    #[cfg(not(target_arch = "wasm32"))]
    /// Creates an EVM verifier for a single proof
    #[command(name = "create-evm-verifier", arg_required_else_help = true)]
    CreateEVMVerifier {
        /// The path to load the desired params file
        #[arg(long)]
        params_path: PathBuf,
        /// The path to save circuit params to
        #[arg(long)]
        circuit_params_path: PathBuf,
        /// The path to load the desired verfication key file
        #[arg(long)]
        vk_path: PathBuf,
        /// The path to output to the desired EVM bytecode file
        #[arg(long)]
        deployment_code_path: PathBuf,
        /// The path to output the Solidity code
        #[arg(long)]
        sol_code_path: Option<PathBuf>,
        // todo, optionally allow supplying proving key
    },

    #[cfg(not(target_arch = "wasm32"))]
    /// Creates an EVM verifier for an aggregate proof
    #[command(name = "create-evm-verifier-aggr", arg_required_else_help = true)]
    CreateEVMVerifierAggr {
        /// The path to load the desired params file
        #[arg(long)]
        params_path: PathBuf,
        /// The path to output to load the desired verfication key file
        #[arg(long)]
        vk_path: PathBuf,
        /// The path to the deployment code
        #[arg(long)]
        deployment_code_path: Option<PathBuf>,
        /// The path to the Solidity code
        #[arg(long)]
        sol_code_path: Option<PathBuf>,
        // todo, optionally allow supplying proving key
    },

    /// Verifies a proof, returning accept or reject
    #[command(arg_required_else_help = true)]
    Verify {
        /// The path to save circuit params to
        #[arg(long)]
        circuit_params_path: PathBuf,
        /// The path to the proof file
        #[arg(long)]
        proof_path: PathBuf,
        /// The path to output the desired verfication key file (optional)
        #[arg(long)]
        vk_path: PathBuf,
        /// The transcript type
        #[arg(long)]
        params_path: PathBuf,
    },

    /// Verifies an aggregate proof, returning accept or reject
    #[command(arg_required_else_help = true)]
    VerifyAggr {
        /// The path to the proof file
        #[arg(long)]
        proof_path: PathBuf,
        /// The path to output the desired verfication key file (optional)
        #[arg(long)]
        vk_path: PathBuf,
        /// The path to load the desired verfication key file (optional)
        #[arg(long)]
        params_path: PathBuf,
        /// logrows used for aggregation circuit
        #[arg(long)]
        logrows: u32,
    },

    #[cfg(not(target_arch = "wasm32"))]
    /// Verifies a proof using a local EVM executor, returning accept or reject
    #[command(name = "verify-evm", arg_required_else_help = true)]
    VerifyEVM {
        /// The path to the proof file
        #[arg(long)]
        proof_path: PathBuf,
        /// The path to verifier contract's deployment code
        #[arg(long)]
        deployment_code_path: PathBuf,
        /// The path to the Solidity code
        #[arg(long)]
        sol_code_path: Option<PathBuf>,
        /// The number of runs set to the SOLC optimizer.
        /// Lower values optimze for deployment size while higher values optimize for execution cost.
        /// If not set will just use the default unoptimized SOLC configuration.
        #[arg(long)]
        optimizer_runs: Option<usize>,
    },

    /// Print the proof in hexadecimal
    #[command(name = "print-proof-hex", arg_required_else_help = true)]
    PrintProofHex {
        /// The path to the proof file
        #[arg(long)]
        proof_path: PathBuf,
    },
}<|MERGE_RESOLUTION|>--- conflicted
+++ resolved
@@ -109,20 +109,9 @@
     /// The number of batches to split the input data into
     #[arg(long, default_value = "1")]
     pub batch_size: u32,
-<<<<<<< HEAD
     /// Flags whether the inputs are on-chain and should be attested to
     #[arg(long, default_value = "false", action = clap::ArgAction::Set)]
     pub on_chain_inputs: bool,
-    /// Flags whether inputs are public
-    #[arg(long, default_value = "false", action = clap::ArgAction::Set)]
-    pub public_inputs: bool,
-    /// Flags whether outputs are public
-    #[arg(long, default_value = "true", action = clap::ArgAction::Set)]
-    pub public_outputs: bool,
-    /// Flags whether params are public
-    #[arg(long, default_value = "false", action = clap::ArgAction::Set)]
-    pub public_params: bool,
-=======
     /// Flags whether inputs are public, private, hashed
     #[arg(long, default_value = "private")]
     pub input_visibility: Visibility,
@@ -132,7 +121,6 @@
     /// Flags whether params are public, private, hashed
     #[arg(long, default_value = "private")]
     pub param_visibility: Visibility,
->>>>>>> f98ac8b2
     /// Base used to pack the public-inputs to the circuit. (value > 1) to pack instances as a single int.
     /// Useful when verifying on the EVM. Note that this will often break for very long inputs. Use with caution, still experimental.
     #[arg(long, default_value = "1")]
