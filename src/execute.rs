--- conflicted
+++ resolved
@@ -3,19 +3,9 @@
 use crate::commands::{CalibrationTarget, StrategyType};
 use crate::commands::{Cli, Commands, RunArgs};
 #[cfg(not(target_arch = "wasm32"))]
-<<<<<<< HEAD
-use crate::eth::{
-    evm_quantize, fix_verifier_sol, get_contract_artifacts, read_on_chain_inputs,
-    setup_eth_backend, test_on_chain_inputs, verify_proof_via_solidity,
-    verify_proof_with_data_attestation,
-=======
 use crate::eth::{fix_verifier_sol, verify_proof_with_data_attestation, 
     read_on_chain_inputs, get_contract_artifacts, verify_proof_via_solidity, evm_quantize,
     setup_eth_backend, test_on_chain_inputs
-};
-use crate::graph::{
-    scale_to_multiplier, GraphCircuit, GraphInput, Model, GraphSettings, Visibility,
->>>>>>> b539c893
 };
 #[cfg(not(target_arch = "wasm32"))]
 use crate::graph::Visibility;
@@ -174,24 +164,6 @@
             data,
         ),
         #[cfg(not(target_arch = "wasm32"))]
-        Commands::CreateEVMDataAttestationVerifier {
-            vk_path,
-            srs_path,
-            settings_path,
-            sol_code_path,
-            sol_bytecode_path,
-            optimizer_runs,
-            data,
-        } => create_evm_data_attestation_verifier(
-            vk_path,
-            srs_path,
-            settings_path,
-            sol_code_path,
-            sol_bytecode_path,
-            optimizer_runs,
-            data,
-        ),
-        #[cfg(not(target_arch = "wasm32"))]
         Commands::CreateEVMVerifierAggr {
             vk_path,
             srs_path,
@@ -225,24 +197,6 @@
             strategy,
             settings_path,
             check_mode,
-<<<<<<< HEAD
-            test_reads,
-        } => {
-            prove(
-                data,
-                model,
-                pk_path,
-                proof_path,
-                srs_path,
-                transcript,
-                strategy,
-                settings_path,
-                check_mode,
-                test_reads,
-            )
-            .await
-        }
-=======
             test_reads
         } => prove(
             data,
@@ -256,7 +210,6 @@
             check_mode,
             test_reads
         ).await,
->>>>>>> b539c893
         Commands::Aggregate {
             settings_paths,
             proof_path,
@@ -304,12 +257,7 @@
                 sol_code_path,
                 sol_bytecode_path,
                 data,
-<<<<<<< HEAD
-            )
-            .await
-=======
             ).await
->>>>>>> b539c893
         }
         Commands::PrintProofHex { proof_path } => print_proof_hex(proof_path),
     }
@@ -774,27 +722,18 @@
         let mut f = File::create(sol_code_path.as_ref().unwrap())?;
         let _ = f.write(yul_code.as_bytes());
 
-<<<<<<< HEAD
-        let output = fix_verifier_sol(sol_code_path.as_ref().unwrap().clone(), None, None)?;
-=======
         let output = fix_verifier_sol(
             sol_code_path.as_ref().unwrap().clone(),
             None,
             None
         )?;
->>>>>>> b539c893
 
         let mut f = File::create(sol_code_path.as_ref().unwrap())?;
         let _ = f.write(output.as_bytes());
 
         if sol_bytecode_path.is_some() {
             let sol_bytecode =
-<<<<<<< HEAD
-                gen_sol_bytecode(sol_code_path.as_ref().unwrap().clone(), "Verifier", runs)
-                    .unwrap();
-=======
                 gen_sol_bytecode(sol_code_path.as_ref().unwrap().clone(), "Verifier", runs).unwrap();
->>>>>>> b539c893
             sol_bytecode.save(&sol_bytecode_path.unwrap())?;
         }
     }
@@ -809,34 +748,19 @@
     sol_code_path: PathBuf,
     sol_bytecode_path: Option<PathBuf>,
     runs: Option<usize>,
-<<<<<<< HEAD
-    data: PathBuf,
-=======
     data: PathBuf
->>>>>>> b539c893
 ) -> Result<(), Box<dyn Error>> {
     let model_circuit_params = GraphSettings::load(&settings_path)?;
     let params = load_params_cmd(srs_path, model_circuit_params.run_args.logrows)?;
 
     let num_instance = model_circuit_params.total_instances();
 
-<<<<<<< HEAD
-    let vk = load_vk::<KZGCommitmentScheme<Bn256>, Fr, GraphCircuit>(
-        vk_path,
-        model_circuit_params.clone(),
-    )?;
-    trace!("params computed");
-
-    let yul_code: YulCode = gen_evm_verifier(&params, &vk, num_instance)?;
-
-=======
     let vk =
         load_vk::<KZGCommitmentScheme<Bn256>, Fr, GraphCircuit>(vk_path, model_circuit_params.clone())?;
     trace!("params computed");
 
     let yul_code: YulCode = gen_evm_verifier(&params, &vk, num_instance)?;
     
->>>>>>> b539c893
     let mut f = File::create(sol_code_path.clone())?;
     let _ = f.write(yul_code.as_bytes());
 
@@ -846,38 +770,23 @@
         let output = fix_verifier_sol(
             sol_code_path.clone(),
             Some(model_circuit_params.run_args.scale),
-<<<<<<< HEAD
-            Some(data.0),
-        )?;
-
-=======
             Some(data.0)
         )?;
         
->>>>>>> b539c893
         let mut f = File::create(sol_code_path.clone())?;
         let _ = f.write(output.as_bytes());
     } else {
         panic!("No on_chain_input_data field found in .json data file")
     }
     if sol_bytecode_path.is_some() {
-<<<<<<< HEAD
-        let sol_bytecode =
-            gen_sol_bytecode(sol_code_path, "DataAttestationVerifier", runs).unwrap();
-=======
         let sol_bytecode = gen_sol_bytecode(sol_code_path, "DataAttestationVerifier", runs).unwrap();
->>>>>>> b539c893
         sol_bytecode.save(&sol_bytecode_path.unwrap())?;
     }
     Ok(())
 }
 
 #[cfg(not(target_arch = "wasm32"))]
-<<<<<<< HEAD
-pub(crate) async fn verify_evm(
-=======
 pub(crate) async fn verify_evm (
->>>>>>> b539c893
     proof_path: PathBuf,
     deployment_code_path: Option<PathBuf>,
     sol_code_path: Option<PathBuf>,
@@ -890,14 +799,8 @@
         let deployment_code = DeploymentCode::load(&deployment_code_path.unwrap())?;
         evm_verify(deployment_code, proof.clone())?;
     }
-
     if sol_code_path.is_some() {
         let result = if let Some(data) = data.clone() {
-<<<<<<< HEAD
-            verify_proof_with_data_attestation(proof.clone(), sol_code_path.unwrap(), data).await?
-        } else {
-            verify_proof_via_solidity(proof.clone(), sol_code_path, None).await?
-=======
             verify_proof_with_data_attestation(
                 proof.clone(), 
                 sol_code_path.unwrap(),
@@ -909,7 +812,6 @@
                 sol_code_path,
                 None
             ).await?
->>>>>>> b539c893
         };
         info!("Solidity verification result: {}", result);
 
@@ -952,27 +854,18 @@
         let mut f = File::create(sol_code_path.as_ref().unwrap())?;
         let _ = f.write(yul_code.as_bytes());
 
-<<<<<<< HEAD
-        let output = fix_verifier_sol(sol_code_path.as_ref().unwrap().clone(), None, None)?;
-=======
         let output = fix_verifier_sol(
             sol_code_path.as_ref().unwrap().clone(),
             None,
             None
         )?;
->>>>>>> b539c893
 
         let mut f = File::create(sol_code_path.as_ref().unwrap())?;
         let _ = f.write(output.as_bytes());
 
         if sol_bytecode_path.is_some() {
             let sol_bytecode =
-<<<<<<< HEAD
-                gen_sol_bytecode(sol_code_path.as_ref().unwrap().clone(), "Verifier", runs)
-                    .unwrap();
-=======
                 gen_sol_bytecode(sol_code_path.as_ref().unwrap().clone(), "Verifier", runs).unwrap();
->>>>>>> b539c893
             sol_bytecode.save(&sol_bytecode_path.unwrap())?;
         }
     }
@@ -1022,42 +915,21 @@
         if test_onchain_input {
             // Set up local anvil instance for reading on-chain data
             let (anvil, client) = setup_eth_backend(None).await?;
-<<<<<<< HEAD
-            let calls_to_accounts =
-                test_on_chain_inputs(client.clone(), &data, data_path, anvil.endpoint()).await?;
-            info!("Calls to accounts: {:?}", calls_to_accounts);
-            let inputs =
-                read_on_chain_inputs(client.clone(), client.address(), &calls_to_accounts).await?;
-            info!("Inputs: {:?}", inputs);
-            let quantized_evm_inputs =
-                evm_quantize(client, scale_to_multiplier(scale), &inputs).await?;
-=======
             let calls_to_accounts = test_on_chain_inputs(client.clone(), &data, data_path, anvil.endpoint()).await?;
             info!("Calls to accounts: {:?}", calls_to_accounts);
             let inputs = read_on_chain_inputs(client.clone(), client.address(), &calls_to_accounts).await?;
             info!("Inputs: {:?}", inputs);
             let quantized_evm_inputs = evm_quantize(client, scale_to_multiplier(scale), &inputs).await?;
->>>>>>> b539c893
             drop(anvil);
             circuit.prepare_public_inputs(&data, Some(vec![quantized_evm_inputs]))?
         } else if let Some((calls_to_accounts, rpc_url)) = &data.on_chain_input_data {
             // Set up anvil instance for reading on-chain data from RPC URL endpoint provided in data
             let (anvil, client) = setup_eth_backend(Some(rpc_url)).await?;
-<<<<<<< HEAD
-            let inputs =
-                read_on_chain_inputs(client.clone(), client.address(), calls_to_accounts).await?;
-            drop(anvil);
-            // Set up local anvil instance for deploying QuantizeData.sol
-            let (anvil, client) = setup_eth_backend(None).await?;
-            let quantized_evm_inputs =
-                evm_quantize(client, scale_to_multiplier(scale), &inputs).await?;
-=======
             let inputs = read_on_chain_inputs(client.clone(), client.address(), calls_to_accounts).await?;
             drop(anvil);
             // Set up local anvil instance for deploying QuantizeData.sol
             let (anvil, client) = setup_eth_backend(None).await?;
             let quantized_evm_inputs = evm_quantize(client, scale_to_multiplier(scale), &inputs).await?;
->>>>>>> b539c893
             drop(anvil);
             circuit.prepare_public_inputs(&data, Some(vec![quantized_evm_inputs]))?
         } else {
@@ -1066,10 +938,7 @@
     } else {
         circuit.prepare_public_inputs(&data, None)?
     };
-<<<<<<< HEAD
-=======
     
->>>>>>> b539c893
 
     let circuit_settings = circuit.settings.clone();
 
