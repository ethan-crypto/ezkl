use crate::circuit::modules::poseidon::spec::{PoseidonSpec, POSEIDON_RATE, POSEIDON_WIDTH};
use crate::circuit::modules::poseidon::PoseidonChip;
use crate::circuit::modules::elgamal::{ElGamalCipher, ElGamalVariablesSer};
use crate::circuit::modules::Module;
use crate::graph::modules::POSEIDON_LEN_GRAPH;
use halo2_proofs::plonk::*;
use halo2_proofs::poly::commitment::{CommitmentScheme, ParamsProver};
use halo2_proofs::poly::kzg::{
<<<<<<< HEAD
    commitment::ParamsKZG,
    strategy::SingleStrategy as KZGSingleStrategy,
=======
    commitment::ParamsKZG, strategy::SingleStrategy as KZGSingleStrategy,
>>>>>>> c470b083
};
use halo2curves::bn256::{Bn256, Fr, G1Affine, Fq, G1};
use halo2curves::ff::{FromUniformBytes, PrimeField};
use rand::rngs::StdRng;
use rand::SeedableRng;
use crate::pfsys::{vecu64_to_field, field_to_vecu64};

use crate::tensor::TensorType;
use wasm_bindgen::prelude::*;

use console_error_panic_hook;

pub use wasm_bindgen_rayon::init_thread_pool;

#[wasm_bindgen]
/// Initialize panic hook for wasm
pub fn init_panic_hook() {
    console_error_panic_hook::set_once();
}

use crate::execute::{create_proof_circuit_kzg, verify_proof_circuit_kzg};
use crate::graph::{GraphCircuit, GraphSettings};

/// Generate a poseidon hash in browser. Input message
#[wasm_bindgen]
#[allow(non_snake_case)]
pub fn poseidonHash(message: wasm_bindgen::Clamped<Vec<u8>>) -> Vec<u8> {
<<<<<<< HEAD
    let message: Vec<[u64; 4]> = serde_json::from_slice(&message[..]).unwrap();

    let message: Vec<Fr> = message.iter().map(|b| vecu64_to_field(b)).collect();
=======
    let message: Vec<Fr> = serde_json::from_slice(&message[..]).unwrap();
>>>>>>> c470b083

    let output =
        PoseidonChip::<PoseidonSpec, POSEIDON_WIDTH, POSEIDON_RATE, POSEIDON_LEN_GRAPH>::run(
            message.clone(),
        )
        .unwrap();

    let output: Vec<Vec<[u64; 4]>> = output
        .into_iter()
        .map(|v| v.into_iter().map(|b| field_to_vecu64(&b) ).collect())
        .collect();

    serde_json::to_vec(&output).unwrap()
}

/// Generates random elgamal variables from a random seed value in browser. 
/// Make sure input seed comes a secure source of randomness
#[wasm_bindgen]
#[allow(non_snake_case)]
pub fn elgamalGenRandom(
    rng: wasm_bindgen::Clamped<Vec<u8>>,
) -> Vec<u8> {

    let seed: &[u8] = &rng;  
    let mut rng = StdRng::from_seed(seed.try_into().unwrap()); 

    let output = crate::circuit::modules::elgamal::ElGamalVariables::gen_random(&mut rng);

    let output= ElGamalVariablesSer {
        r: field_to_vecu64(&output.r),
        sk: field_to_vecu64(&output.sk),
        pk: [
            field_to_vecu64(&output.pk.x),
            field_to_vecu64(&output.pk.y),
        ],
        window_size: output.window_size,
        aux_generator: [
            field_to_vecu64(&output.aux_generator.x),
            field_to_vecu64(&output.aux_generator.y),
        ]
    };

    serde_json::to_vec(&output).unwrap()
}

/// Encrypt using elgamal in browser. Input message
#[wasm_bindgen]
#[allow(non_snake_case)]
pub fn elgamalEncrypt(
    pk: wasm_bindgen::Clamped<Vec<u8>>,
    message: wasm_bindgen::Clamped<Vec<u8>>,
    r: wasm_bindgen::Clamped<Vec<u8>>,
) -> Vec<u8> {
    let pk: [[u64; 4]; 2] = serde_json::from_slice(&pk[..]).unwrap();
    let pk: G1Affine = G1Affine {
        x: Fq::from_raw(pk[0]),
        y: Fq::from_raw(pk[1]),
    };
    let message: Vec<[u64; 4]> = serde_json::from_slice(&message[..]).unwrap();
    let message: Vec<Fr> = message.iter().map(|b| vecu64_to_field(b)).collect();
    let r: [u64; 4] = serde_json::from_slice(&r[..]).unwrap();
    let r: Fr = vecu64_to_field(&r);

    let output = crate::circuit::modules::elgamal::ElGamalGadget::encrypt(pk, message, r);

    let output: ([[u64; 4]; 3], Vec<[u64; 4]>) = (
        [
            field_to_vecu64(&output.c1.x),
            field_to_vecu64(&output.c1.y),
            field_to_vecu64(&output.c1.z),
        ],
        output.c2.into_iter().map(|b| field_to_vecu64(&b)).collect(),
    );
    serde_json::to_vec(&output).unwrap()
}

/// Decrypt using elgamal in browser. Input message
#[wasm_bindgen]
#[allow(non_snake_case)]
pub fn elgamalDecrypt(
    cipher: wasm_bindgen::Clamped<Vec<u8>>,
    sk: wasm_bindgen::Clamped<Vec<u8>>,
) -> Vec<u8> {
    let sk: [u64; 4] = serde_json::from_slice(&sk[..]).unwrap();
    let sk: Fr = vecu64_to_field(&sk);

    let cipher: ([[u64; 4]; 3], Vec<[u64; 4]>) = serde_json::from_slice(&cipher[..]).unwrap();

    let cipher = ElGamalCipher {
        c1: G1 {
            x: Fq::from_raw(cipher.0[0]),
            y: Fq::from_raw(cipher.0[1]),
            z: Fq::from_raw(cipher.0[2])
        },
        c2: cipher.1.iter().map(|b| vecu64_to_field(b)).collect(),
    };
    
    let output = crate::circuit::modules::elgamal::ElGamalGadget::decrypt(&cipher, sk);

<<<<<<< HEAD
    let output: Vec<[u64; 4]> = output.iter().map(|b| field_to_vecu64(b)).collect();

=======
>>>>>>> c470b083
    serde_json::to_vec(&output).unwrap()
}

/// Verify proof in browser using wasm
#[wasm_bindgen]
<<<<<<< HEAD
=======
#[allow(non_snake_case)]
>>>>>>> c470b083
pub fn verify(
    proof_js: wasm_bindgen::Clamped<Vec<u8>>,
    vk: wasm_bindgen::Clamped<Vec<u8>>,
    circuit_settings_ser: wasm_bindgen::Clamped<Vec<u8>>,
    params_ser: wasm_bindgen::Clamped<Vec<u8>>,
) -> bool {
    let mut reader = std::io::BufReader::new(&params_ser[..]);
    let params: ParamsKZG<Bn256> =
        halo2_proofs::poly::commitment::Params::<'_, G1Affine>::read(&mut reader).unwrap();

    let circuit_settings: GraphSettings =
        serde_json::from_slice(&circuit_settings_ser[..]).unwrap();

    let snark: crate::pfsys::Snark<Fr, G1Affine> = serde_json::from_slice(&proof_js[..]).unwrap();

    let mut reader = std::io::BufReader::new(&vk[..]);
    let vk = VerifyingKey::<G1Affine>::read::<_, GraphCircuit>(
        &mut reader,
        halo2_proofs::SerdeFormat::RawBytes,
        circuit_settings,
    )
    .unwrap();

    let strategy = KZGSingleStrategy::new(params.verifier_params());

    let result = verify_proof_circuit_kzg(params.verifier_params(), snark, &vk, strategy);

    if result.is_ok() {
        true
    } else {
        false
    }
}

/// Prove in browser using wasm
#[wasm_bindgen]
<<<<<<< HEAD
=======
#[allow(non_snake_case)]
>>>>>>> c470b083
pub fn prove(
    witness: wasm_bindgen::Clamped<Vec<u8>>,
    pk: wasm_bindgen::Clamped<Vec<u8>>,
    circuit_ser: wasm_bindgen::Clamped<Vec<u8>>,
    circuit_settings_ser: wasm_bindgen::Clamped<Vec<u8>>,
    params_ser: wasm_bindgen::Clamped<Vec<u8>>,
) -> Vec<u8> {
    // read in kzg params
    let mut reader = std::io::BufReader::new(&params_ser[..]);
    let params: ParamsKZG<Bn256> =
        halo2_proofs::poly::commitment::Params::<'_, G1Affine>::read(&mut reader).unwrap();

    // read in model input
    let data: crate::graph::GraphWitness = serde_json::from_slice(&witness[..]).unwrap();

    // read in circuit params
    let circuit_settings: GraphSettings =
        serde_json::from_slice(&circuit_settings_ser[..]).unwrap();

    // read in proving key
    let mut reader = std::io::BufReader::new(&pk[..]);
    let pk = ProvingKey::<G1Affine>::read::<_, GraphCircuit>(
        &mut reader,
        halo2_proofs::SerdeFormat::RawBytes,
        circuit_settings.clone(),
    )
    .unwrap();

    // read in circuit
    let mut reader = std::io::BufReader::new(&circuit_ser[..]);
    let model = crate::graph::Model::new(&mut reader, circuit_settings.run_args).unwrap();

    let mut circuit = GraphCircuit::new(
        model,
        circuit_settings.run_args,
        crate::circuit::CheckMode::UNSAFE,
    )
    .unwrap();

    // prep public inputs
    circuit.load_graph_witness(&data).unwrap();
    let public_inputs = circuit.prepare_public_inputs(&data).unwrap();

    let strategy = KZGSingleStrategy::new(&params);
    let proof = create_proof_circuit_kzg(
        circuit,
        &params,
        public_inputs,
        &pk,
        crate::pfsys::TranscriptType::EVM,
        strategy,
        crate::circuit::CheckMode::UNSAFE,
    )
    .unwrap();

    serde_json::to_string(&proof).unwrap().into_bytes()
}

// HELPER FUNCTIONS

/// Creates a [VerifyingKey] and [ProvingKey] for a [GraphCircuit] (`circuit`) with specific [CommitmentScheme] parameters (`params`) for the WASM target
#[cfg(target_arch = "wasm32")]
pub fn create_keys_wasm<Scheme: CommitmentScheme, F: PrimeField + TensorType, C: Circuit<F>>(
    circuit: &C,
    params: &'_ Scheme::ParamsProver,
) -> Result<ProvingKey<Scheme::Curve>, halo2_proofs::plonk::Error>
where
    C: Circuit<Scheme::Scalar>,
    <Scheme as CommitmentScheme>::Scalar: FromUniformBytes<64>,
{
    //	Real proof
    let empty_circuit = <C as Circuit<F>>::without_witnesses(circuit);

    // Initialize the proving key
    let vk = keygen_vk(params, &empty_circuit)?;
    let pk = keygen_pk(params, vk, &empty_circuit)?;
    Ok(pk)
}<|MERGE_RESOLUTION|>--- conflicted
+++ resolved
@@ -6,12 +6,7 @@
 use halo2_proofs::plonk::*;
 use halo2_proofs::poly::commitment::{CommitmentScheme, ParamsProver};
 use halo2_proofs::poly::kzg::{
-<<<<<<< HEAD
-    commitment::ParamsKZG,
-    strategy::SingleStrategy as KZGSingleStrategy,
-=======
     commitment::ParamsKZG, strategy::SingleStrategy as KZGSingleStrategy,
->>>>>>> c470b083
 };
 use halo2curves::bn256::{Bn256, Fr, G1Affine, Fq, G1};
 use halo2curves::ff::{FromUniformBytes, PrimeField};
@@ -39,13 +34,9 @@
 #[wasm_bindgen]
 #[allow(non_snake_case)]
 pub fn poseidonHash(message: wasm_bindgen::Clamped<Vec<u8>>) -> Vec<u8> {
-<<<<<<< HEAD
     let message: Vec<[u64; 4]> = serde_json::from_slice(&message[..]).unwrap();
 
     let message: Vec<Fr> = message.iter().map(|b| vecu64_to_field(b)).collect();
-=======
-    let message: Vec<Fr> = serde_json::from_slice(&message[..]).unwrap();
->>>>>>> c470b083
 
     let output =
         PoseidonChip::<PoseidonSpec, POSEIDON_WIDTH, POSEIDON_RATE, POSEIDON_LEN_GRAPH>::run(
@@ -145,20 +136,13 @@
     
     let output = crate::circuit::modules::elgamal::ElGamalGadget::decrypt(&cipher, sk);
 
-<<<<<<< HEAD
     let output: Vec<[u64; 4]> = output.iter().map(|b| field_to_vecu64(b)).collect();
 
-=======
->>>>>>> c470b083
     serde_json::to_vec(&output).unwrap()
 }
 
 /// Verify proof in browser using wasm
 #[wasm_bindgen]
-<<<<<<< HEAD
-=======
-#[allow(non_snake_case)]
->>>>>>> c470b083
 pub fn verify(
     proof_js: wasm_bindgen::Clamped<Vec<u8>>,
     vk: wasm_bindgen::Clamped<Vec<u8>>,
@@ -195,10 +179,6 @@
 
 /// Prove in browser using wasm
 #[wasm_bindgen]
-<<<<<<< HEAD
-=======
-#[allow(non_snake_case)]
->>>>>>> c470b083
 pub fn prove(
     witness: wasm_bindgen::Clamped<Vec<u8>>,
     pk: wasm_bindgen::Clamped<Vec<u8>>,
