--- conflicted
+++ resolved
@@ -976,7 +976,7 @@
             spec::{PoseidonSpec, POSEIDON_RATE, POSEIDON_WIDTH},
             PoseidonChip, PoseidonConfig,
         },
-        ModulePlanner,
+        Module, ModulePlanner,
     };
 
     use super::*;
@@ -1024,17 +1024,12 @@
             mut layouter: impl Layouter<Fr>,
         ) -> Result<(), Error> {
             let poseidon_chip: PoseidonChip<PoseidonSpec, WIDTH, RATE, WIDTH> =
-                PoseidonChip::construct(config.poseidon.clone());
-
-<<<<<<< HEAD
-            let assigned_inputs_a = poseidon_chip.hash(&mut layouter, &self.inputs[0], 0)?;
-            let assigned_inputs_b = poseidon_chip.hash(&mut layouter, &self.inputs[1], 1)?;
-=======
+                PoseidonChip::new(config.poseidon.clone());
+
             let assigned_inputs_a =
                 poseidon_chip.layout(&mut layouter, &self.inputs[0..1], vec![0])?;
             let assigned_inputs_b =
                 poseidon_chip.layout(&mut layouter, &self.inputs[1..2], vec![1])?;
->>>>>>> 9edd47bb
 
             layouter.assign_region(|| "_new_module", |_| Ok(()))?;
 
@@ -1064,17 +1059,10 @@
             .map(|i| halo2curves::bn256::Fr::from(i as u64 + 1))
             .collect::<Vec<_>>();
         let commitment_a =
-<<<<<<< HEAD
-            crate::circuit::modules::poseidon::witness_hash::<WIDTH>(a.clone()).unwrap();
-
-        let commitment_b =
-            crate::circuit::modules::poseidon::witness_hash::<WIDTH>(b.clone()).unwrap();
-=======
             PoseidonChip::<PoseidonSpec, WIDTH, RATE, WIDTH>::run(a.clone()).unwrap()[0][0];
 
         let commitment_b =
             PoseidonChip::<PoseidonSpec, WIDTH, RATE, WIDTH>::run(b.clone()).unwrap()[0][0];
->>>>>>> 9edd47bb
 
         // parameters
         let a = Tensor::from(a.into_iter().map(Value::known));
@@ -1096,21 +1084,12 @@
         let b = (0..LEN)
             .map(|i| halo2curves::bn256::Fr::from(i as u64 + 1))
             .collect::<Vec<_>>();
-<<<<<<< HEAD
-        let commitment_a = crate::circuit::modules::poseidon::witness_hash::<WIDTH>(a.clone())
-            .unwrap()
-            + Fr::one();
-
-        let commitment_b = crate::circuit::modules::poseidon::witness_hash::<WIDTH>(b.clone())
-            .unwrap()
-=======
         let commitment_a = PoseidonChip::<PoseidonSpec, WIDTH, RATE, WIDTH>::run(a.clone())
             .unwrap()[0][0]
             + Fr::one();
 
         let commitment_b = PoseidonChip::<PoseidonSpec, WIDTH, RATE, WIDTH>::run(b.clone())
             .unwrap()[0][0]
->>>>>>> 9edd47bb
             + Fr::one();
 
         // parameters
