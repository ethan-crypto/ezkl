--- conflicted
+++ resolved
@@ -1,514 +1,15 @@
 ///
 pub mod poseidon;
 
-<<<<<<< HEAD
-use std::collections::HashMap;
-use std::fmt;
-use std::marker::PhantomData;
-use std::{cmp, panic};
-
-use halo2curves::ff::Field;
-
-=======
 ///
 pub mod elgamal;
 
 ///
 pub mod planner;
->>>>>>> 9edd47bb
 use halo2_proofs::{
-    circuit::{
-        layouter::{RegionColumn, RegionLayouter, RegionShape, SyncDeps, TableLayouter},
-        Cell, Layouter, Region, RegionIndex, RegionStart, Table, Value,
-    },
-    plonk::{
-        Advice, Any, Assigned, Assignment, Challenge, Circuit, Column, Error, Fixed, FloorPlanner,
-        Instance, Selector, TableColumn,
-    },
+    circuit::Layouter,
+    plonk::{ConstraintSystem, Error},
 };
-<<<<<<< HEAD
-
-/// A simple [`FloorPlanner`] that performs minimal optimizations.
-#[derive(Debug)]
-pub struct ModulePlanner;
-
-impl FloorPlanner for ModulePlanner {
-    fn synthesize<F: Field, CS: Assignment<F> + SyncDeps, C: Circuit<F>>(
-        cs: &mut CS,
-        circuit: &C,
-        config: C::Config,
-        constants: Vec<Column<Fixed>>,
-    ) -> Result<(), Error> {
-        let layouter = ModuleLayouter::new(cs, constants)?;
-        circuit.synthesize(config, layouter)
-    }
-}
-///
-pub type ModuleIdx = usize;
-///
-pub type RegionIdx = usize;
-
-/// A [`Layouter`] for a circuit with multiple modules.
-pub struct ModuleLayouter<'a, F: Field, CS: Assignment<F> + 'a> {
-    cs: &'a mut CS,
-    constants: Vec<Column<Fixed>>,
-    /// Stores the starting row for each region.
-    regions: HashMap<ModuleIdx, HashMap<RegionIdx, RegionStart>>,
-    /// Stores the starting row for each region.
-    region_idx: HashMap<RegionIdx, ModuleIdx>,
-    /// Stores the first empty row for each column.
-    columns: HashMap<(ModuleIdx, RegionColumn), usize>,
-    /// Stores the table fixed columns.
-    table_columns: Vec<TableColumn>,
-    _marker: PhantomData<F>,
-    /// current module
-    current_module: usize,
-    /// num_constants
-    total_constants: usize,
-}
-
-impl<'a, F: Field, CS: Assignment<F> + 'a> fmt::Debug for ModuleLayouter<'a, F, CS> {
-    fn fmt(&self, f: &mut fmt::Formatter<'_>) -> fmt::Result {
-        f.debug_struct("ModuleLayouter")
-            .field("regions", &self.regions)
-            .field("columns", &self.columns)
-            .finish()
-    }
-}
-
-impl<'a, F: Field, CS: Assignment<F>> ModuleLayouter<'a, F, CS> {
-    /// Creates a new module layouter.
-    pub fn new(cs: &'a mut CS, constants: Vec<Column<Fixed>>) -> Result<Self, Error> {
-        let ret = ModuleLayouter {
-            cs,
-            constants,
-            regions: HashMap::default(),
-            columns: HashMap::default(),
-            region_idx: HashMap::default(),
-            table_columns: vec![],
-            current_module: 0,
-            total_constants: 0,
-            _marker: PhantomData,
-        };
-        Ok(ret)
-    }
-}
-
-impl<'a, F: Field, CS: Assignment<F> + 'a + SyncDeps> Layouter<F> for ModuleLayouter<'a, F, CS> {
-    type Root = Self;
-
-    fn assign_region<A, AR, N, NR>(&mut self, name: N, mut assignment: A) -> Result<AR, Error>
-    where
-        A: FnMut(Region<'_, F>) -> Result<AR, Error>,
-        N: Fn() -> NR,
-        NR: Into<String>,
-    {
-        // if the name contains the required substring we increment the current module idx
-        if Into::<String>::into(name()).contains("_new_module") {
-            self.current_module = self.regions.keys().max().unwrap_or(&0) + 1;
-        } else if Into::<String>::into(name()).contains("_enter_module_") {
-            let index = Into::<String>::into(name())
-                .split("_enter_module_")
-                .last()
-                .unwrap_or_else(|| panic!("Invalid module name"))
-                .parse::<usize>()
-                .unwrap_or_else(|_| panic!("Invalid module name"));
-            assert!(self.regions.contains_key(&index), "module does not exist");
-            self.current_module = index;
-        }
-
-        let region_index = self.region_idx.len();
-        self.region_idx.insert(region_index, self.current_module);
-
-        // Get shape of the region.
-        let mut shape = RegionShape::new(region_index.into());
-        {
-            let region: &mut dyn RegionLayouter<F> = &mut shape;
-            assignment(region.into())?;
-        }
-
-        // Modules are stacked horizontally across new columns -- THIS ASSUMES THE MODULES HAVE NON OVERLAPPING COLUMNS.
-        let region_start = match self.regions.get_mut(&self.current_module) {
-            Some(v) => {
-                let mut region_start = 0;
-                for column in shape.columns().iter() {
-                    region_start = cmp::max(
-                        region_start,
-                        self.columns
-                            .get(&(self.current_module, *column))
-                            .cloned()
-                            .unwrap_or(0),
-                    );
-                }
-
-                v.insert(region_index, region_start.into());
-                region_start
-            }
-            None => {
-                let map = HashMap::from([(region_index, 0.into())]);
-                self.regions.insert(self.current_module, map);
-                0
-            }
-        };
-
-        // Update column usage information.
-        for column in shape.columns() {
-            self.columns.insert(
-                (self.current_module, *column),
-                region_start + shape.row_count(),
-            );
-        }
-
-        // Assign region cells.
-        self.cs.enter_region(name);
-        let mut region = ModuleLayouterRegion::new(self, region_index.into());
-        let result = {
-            let region: &mut dyn RegionLayouter<F> = &mut region;
-            assignment(region.into())
-        }?;
-        let constants_to_assign = region.constants;
-        self.cs.exit_region();
-
-        // Assign constants. For the simple floor planner, we assign constants in order in
-        // the first `constants` column.
-        if self.constants.is_empty() {
-            if !constants_to_assign.is_empty() {
-                return Err(Error::NotEnoughColumnsForConstants);
-            }
-        } else {
-            let constants_column = self.constants[0];
-
-            for (constant, advice) in constants_to_assign {
-                self.cs.assign_fixed(
-                    || format!("Constant({:?})", constant.evaluate()),
-                    constants_column,
-                    self.total_constants,
-                    || Value::known(constant),
-                )?;
-
-                let region_module = self.region_idx[&advice.region_index];
-
-                self.cs.copy(
-                    constants_column.into(),
-                    self.total_constants,
-                    advice.column,
-                    *self.regions[&region_module][&advice.region_index] + advice.row_offset,
-                )?;
-                self.total_constants += 1;
-            }
-        }
-
-        Ok(result)
-    }
-
-    fn assign_table<A, N, NR>(&mut self, name: N, mut assignment: A) -> Result<(), Error>
-    where
-        A: FnMut(Table<'_, F>) -> Result<(), Error>,
-        N: Fn() -> NR,
-        NR: Into<String>,
-    {
-        // Maintenance hazard: there is near-duplicate code in `v1::AssignmentPass::assign_table`.
-        // Assign table cells.
-        self.cs.enter_region(name);
-        let mut table =
-            halo2_proofs::circuit::SimpleTableLayouter::new(self.cs, &self.table_columns);
-        {
-            let table: &mut dyn TableLayouter<F> = &mut table;
-            assignment(table.into())
-        }?;
-        let default_and_assigned = table.default_and_assigned;
-        self.cs.exit_region();
-
-        // Check that all table columns have the same length `first_unused`,
-        // and all cells up to that length are assigned.
-        let first_unused = {
-            match default_and_assigned
-                .values()
-                .map(|(_, assigned)| {
-                    if assigned.iter().all(|b| *b) {
-                        Some(assigned.len())
-                    } else {
-                        None
-                    }
-                })
-                .reduce(|acc, item| match (acc, item) {
-                    (Some(a), Some(b)) if a == b => Some(a),
-                    _ => None,
-                }) {
-                Some(Some(len)) => len,
-                _ => return Err(Error::Synthesis), // TODO better error
-            }
-        };
-
-        // Record these columns so that we can prevent them from being used again.
-        for column in default_and_assigned.keys() {
-            self.table_columns.push(*column);
-        }
-
-        for (col, (default_val, _)) in default_and_assigned {
-            // default_val must be Some because we must have assigned
-            // at least one cell in each column, and in that case we checked
-            // that all cells up to first_unused were assigned.
-            self.cs
-                .fill_from_row(col.inner(), first_unused, default_val.unwrap())?;
-        }
-
-        Ok(())
-    }
-
-    fn constrain_instance(
-        &mut self,
-        cell: Cell,
-        instance: Column<Instance>,
-        row: usize,
-    ) -> Result<(), Error> {
-        let module_idx = self.region_idx[&cell.region_index];
-
-        self.cs.copy(
-            cell.column,
-            *self.regions[&module_idx][&cell.region_index] + cell.row_offset,
-            instance.into(),
-            row,
-        )
-    }
-
-    fn get_challenge(&self, challenge: Challenge) -> Value<F> {
-        self.cs.get_challenge(challenge)
-    }
-
-    fn get_root(&mut self) -> &mut Self::Root {
-        self
-    }
-
-    fn push_namespace<NR, N>(&mut self, name_fn: N)
-    where
-        NR: Into<String>,
-        N: FnOnce() -> NR,
-    {
-        self.cs.push_namespace(name_fn)
-    }
-
-    fn pop_namespace(&mut self, gadget_name: Option<String>) {
-        self.cs.pop_namespace(gadget_name)
-    }
-}
-
-struct ModuleLayouterRegion<'r, 'a, F: Field, CS: Assignment<F> + 'a> {
-    layouter: &'r mut ModuleLayouter<'a, F, CS>,
-    region_index: RegionIndex,
-    /// Stores the constants to be assigned, and the cells to which they are copied.
-    constants: Vec<(Assigned<F>, Cell)>,
-}
-
-impl<'r, 'a, F: Field, CS: Assignment<F> + 'a> fmt::Debug for ModuleLayouterRegion<'r, 'a, F, CS> {
-    fn fmt(&self, f: &mut fmt::Formatter<'_>) -> fmt::Result {
-        f.debug_struct("ModuleLayouterRegion")
-            .field("layouter", &self.layouter)
-            .field("region_index", &self.region_index)
-            .finish()
-    }
-}
-
-impl<'r, 'a, F: Field, CS: Assignment<F> + 'a> ModuleLayouterRegion<'r, 'a, F, CS> {
-    fn new(layouter: &'r mut ModuleLayouter<'a, F, CS>, region_index: RegionIndex) -> Self {
-        ModuleLayouterRegion {
-            layouter,
-            region_index,
-            constants: vec![],
-        }
-    }
-}
-
-impl<'r, 'a, F: Field, CS: Assignment<F> + 'a + SyncDeps> SyncDeps
-    for ModuleLayouterRegion<'r, 'a, F, CS>
-{
-}
-
-impl<'r, 'a, F: Field, CS: Assignment<F> + 'a + SyncDeps> RegionLayouter<F>
-    for ModuleLayouterRegion<'r, 'a, F, CS>
-{
-    fn enable_selector<'v>(
-        &'v mut self,
-        annotation: &'v (dyn Fn() -> String + 'v),
-        selector: &Selector,
-        offset: usize,
-    ) -> Result<(), Error> {
-        let module_idx = self.layouter.region_idx[&self.region_index];
-        self.layouter.cs.enable_selector(
-            annotation,
-            selector,
-            *self.layouter.regions[&module_idx][&self.region_index] + offset,
-        )
-    }
-
-    fn name_column<'v>(
-        &'v mut self,
-        annotation: &'v (dyn Fn() -> String + 'v),
-        column: Column<Any>,
-    ) {
-        self.layouter.cs.annotate_column(annotation, column);
-    }
-
-    fn assign_advice<'v>(
-        &'v mut self,
-        annotation: &'v (dyn Fn() -> String + 'v),
-        column: Column<Advice>,
-        offset: usize,
-        to: &'v mut (dyn FnMut() -> Value<Assigned<F>> + 'v),
-    ) -> Result<Cell, Error> {
-        let module_idx = self.layouter.region_idx[&self.region_index];
-
-        self.layouter.cs.assign_advice(
-            annotation,
-            column,
-            *self.layouter.regions[&module_idx][&self.region_index] + offset,
-            to,
-        )?;
-
-        Ok(Cell {
-            region_index: self.region_index,
-            row_offset: offset,
-            column: column.into(),
-        })
-    }
-
-    fn assign_advice_from_constant<'v>(
-        &'v mut self,
-        annotation: &'v (dyn Fn() -> String + 'v),
-        column: Column<Advice>,
-        offset: usize,
-        constant: Assigned<F>,
-    ) -> Result<Cell, Error> {
-        let advice =
-            self.assign_advice(annotation, column, offset, &mut || Value::known(constant))?;
-        self.constrain_constant(advice, constant)?;
-
-        Ok(advice)
-    }
-
-    fn assign_advice_from_instance<'v>(
-        &mut self,
-        annotation: &'v (dyn Fn() -> String + 'v),
-        instance: Column<Instance>,
-        row: usize,
-        advice: Column<Advice>,
-        offset: usize,
-    ) -> Result<(Cell, Value<F>), Error> {
-        let value = self.layouter.cs.query_instance(instance, row)?;
-
-        let cell = self.assign_advice(annotation, advice, offset, &mut || value.to_field())?;
-        let module_idx = self.layouter.region_idx[&cell.region_index];
-
-        self.layouter.cs.copy(
-            cell.column,
-            *self.layouter.regions[&module_idx][&cell.region_index] + cell.row_offset,
-            instance.into(),
-            row,
-        )?;
-
-        Ok((cell, value))
-    }
-
-    fn assign_fixed<'v>(
-        &'v mut self,
-        annotation: &'v (dyn Fn() -> String + 'v),
-        column: Column<Fixed>,
-        offset: usize,
-        to: &'v mut (dyn FnMut() -> Value<Assigned<F>> + 'v),
-    ) -> Result<Cell, Error> {
-        let module_idx = self.layouter.region_idx[&self.region_index];
-
-        self.layouter.cs.assign_fixed(
-            annotation,
-            column,
-            *self.layouter.regions[&module_idx][&self.region_index] + offset,
-            to,
-        )?;
-
-        Ok(Cell {
-            region_index: self.region_index,
-            row_offset: offset,
-            column: column.into(),
-        })
-    }
-
-    fn constrain_constant(&mut self, cell: Cell, constant: Assigned<F>) -> Result<(), Error> {
-        self.constants.push((constant, cell));
-        Ok(())
-    }
-
-    fn constrain_equal(&mut self, left: Cell, right: Cell) -> Result<(), Error> {
-        let left_module = self.layouter.region_idx[&left.region_index];
-        let right_module = self.layouter.region_idx[&right.region_index];
-
-        self.layouter.cs.copy(
-            left.column,
-            *self.layouter.regions[&left_module][&left.region_index] + left.row_offset,
-            right.column,
-            *self.layouter.regions[&right_module][&right.region_index] + right.row_offset,
-        )?;
-
-        Ok(())
-    }
-}
-
-#[cfg(test)]
-mod tests {
-    use halo2curves::pasta::vesta;
-
-    use super::ModulePlanner;
-    use halo2_proofs::{
-        dev::MockProver,
-        plonk::{Advice, Circuit, Column, Error},
-    };
-
-    #[test]
-    fn not_enough_columns_for_constants() {
-        struct MyCircuit {}
-
-        impl Circuit<vesta::Scalar> for MyCircuit {
-            type Config = Column<Advice>;
-            type FloorPlanner = ModulePlanner;
-            type Params = ();
-
-            fn without_witnesses(&self) -> Self {
-                MyCircuit {}
-            }
-
-            fn configure(
-                meta: &mut halo2_proofs::plonk::ConstraintSystem<vesta::Scalar>,
-            ) -> Self::Config {
-                meta.advice_column()
-            }
-
-            fn synthesize(
-                &self,
-                config: Self::Config,
-                mut layouter: impl halo2_proofs::circuit::Layouter<vesta::Scalar>,
-            ) -> Result<(), halo2_proofs::plonk::Error> {
-                layouter.assign_region(
-                    || "assign constant",
-                    |mut region| {
-                        region.assign_advice_from_constant(
-                            || "one",
-                            config,
-                            0,
-                            vesta::Scalar::one(),
-                        )
-                    },
-                )?;
-
-                Ok(())
-            }
-        }
-
-        let circuit = MyCircuit {};
-        assert!(matches!(
-            MockProver::run(3, &circuit, vec![]).unwrap_err(),
-            Error::NotEnoughColumnsForConstants,
-        ));
-    }
-=======
 use halo2curves::ff::PrimeField;
 pub use planner::*;
 
@@ -548,5 +49,4 @@
     fn instance_increment_input(&self, _: Vec<usize>) -> Vec<usize>;
     /// How to increment when creating a new module
     fn instance_increment_module(&self) -> Vec<usize>;
->>>>>>> 9edd47bb
 }