use crate::circuit::{CheckMode, Tolerance};
use crate::commands::{CalibrationTarget, RunArgs, StrategyType};
use crate::graph::{GraphWitness, Model, Visibility};
use crate::pfsys::{save_params, srs::gen_srs as ezkl_gen_srs, Snark, TranscriptType};
use halo2_proofs::poly::kzg::commitment::KZGCommitmentScheme;
use halo2curves::bn256::Bn256;
use pyo3::exceptions::{PyIOError, PyRuntimeError};
use pyo3::prelude::*;
use pyo3::wrap_pyfunction;
use pyo3_log;
use std::{fs::File, path::PathBuf};
use tokio::runtime::Runtime;

/// pyclass containing the struct used for run_args
#[pyclass]
#[derive(Clone)]
struct PyRunArgs {
    #[pyo3(get, set)]
    pub tolerance: Tolerance,
    #[pyo3(get, set)]
    pub scale: u32,
    #[pyo3(get, set)]
    pub bits: usize,
    #[pyo3(get, set)]
    pub logrows: u32,
    #[pyo3(get, set)]
    pub input_visibility: Visibility,
    #[pyo3(get, set)]
    pub output_visibility: Visibility,
    #[pyo3(get, set)]
    pub param_visibility: Visibility,
    #[pyo3(get, set)]
    pub batch_size: usize,
    #[pyo3(get, set)]
    pub allocated_constraints: Option<usize>,
}

/// default instantiation of PyRunArgs
#[pymethods]
impl PyRunArgs {
    #[new]
    fn new() -> Self {
        PyRunArgs {
            tolerance: Tolerance::default(),
            scale: 7,
            bits: 16,
            logrows: 17,
            input_visibility: "public".into(),
            output_visibility: "public".into(),
            param_visibility: "private".into(),
            batch_size: 1,
            allocated_constraints: None,
        }
    }
}

/// Conversion between PyRunArgs and RunArgs
impl From<PyRunArgs> for RunArgs {
    fn from(py_run_args: PyRunArgs) -> Self {
        RunArgs {
            tolerance: py_run_args.tolerance,
            scale: py_run_args.scale,
            bits: py_run_args.bits,
            logrows: py_run_args.logrows,
            input_visibility: py_run_args.input_visibility,
            output_visibility: py_run_args.output_visibility,
            param_visibility: py_run_args.param_visibility,
            allocated_constraints: py_run_args.allocated_constraints,
            batch_size: py_run_args.batch_size,
        }
    }
}

/// Displays the table as a string in python
#[pyfunction(signature = (
    model,
    py_run_args = None
))]
fn table(model: String, py_run_args: Option<PyRunArgs>) -> PyResult<String> {
    let run_args: RunArgs = py_run_args.unwrap_or_else(PyRunArgs::new).into();
    let mut reader = File::open(model).map_err(|_| PyIOError::new_err("Failed to open model"))?;
    let result = Model::new(&mut reader, run_args);

    match result {
        Ok(m) => Ok(m.table_nodes()),
        Err(_) => Err(PyIOError::new_err("Failed to import model")),
    }
}

/// generates the srs
#[pyfunction(signature = (
    srs_path,
    logrows,
))]
fn gen_srs(srs_path: PathBuf, logrows: usize) -> PyResult<()> {
    let params = ezkl_gen_srs::<KZGCommitmentScheme<Bn256>>(logrows as u32);
    save_params::<KZGCommitmentScheme<Bn256>>(&srs_path, &params)?;
    Ok(())
}

/// gets a public srs
#[pyfunction(signature = (
    srs_path,
    settings_path,
))]
fn get_srs(py: Python, srs_path: PathBuf, settings_path: PathBuf) -> PyResult<&pyo3::PyAny> {
    pyo3_asyncio::tokio::future_into_py(py, async {
        crate::execute::get_srs_cmd(srs_path, settings_path, CheckMode::SAFE)
            .await
            .map_err(|e| {
                let err_str = format!("Failed to get srs: {}", e);
                PyRuntimeError::new_err(err_str)
            })?;
        Ok(true)
    })
}

/// generates the circuit settings
#[pyfunction(signature = (
    model,
    output,
    py_run_args = None,
))]
fn gen_settings(
    model: PathBuf,
    output: PathBuf,
    py_run_args: Option<PyRunArgs>,
) -> Result<bool, PyErr> {
    let run_args: RunArgs = py_run_args.unwrap_or_else(PyRunArgs::new).into();

    crate::execute::gen_circuit_settings(model, output, run_args).map_err(|e| {
        let err_str = format!("Failed to generate settings: {}", e);
        PyRuntimeError::new_err(err_str)
    })?;

    Ok(true)
}

/// calibrates the circuit settings
#[pyfunction(signature = (
    data,
    model,
    settings,
    target,
))]
fn calibrate_settings(
    data: PathBuf,
    model: PathBuf,
    settings: PathBuf,
    target: Option<CalibrationTarget>,
) -> Result<bool, PyErr> {
    let target = target.unwrap_or(CalibrationTarget::Resources);

    crate::execute::calibrate(model, data, settings, target).map_err(|e| {
        let err_str = format!("Failed to calibrate settings: {}", e);
        PyRuntimeError::new_err(err_str)
    })?;

    Ok(true)
}

/// runs the forward pass operation
#[pyfunction(signature = (
    data,
    model,
    output,
    settings_path,
))]
fn gen_witness(
    data: PathBuf,
    model: PathBuf,
    output: Option<PathBuf>,
    settings_path: PathBuf,
) -> PyResult<PyObject> {
    let output: GraphWitness = crate::execute::gen_witness(model, data, output, settings_path)
        .map_err(|e| {
            let err_str = format!("Failed to run generate witness: {}", e);
            PyRuntimeError::new_err(err_str)
        })?;
    Python::with_gil(|py| Ok(output.to_object(py)))
}

/// mocks the prover
#[pyfunction(signature = (
    witness,
    model,
    settings_path,
))]
fn mock(witness: PathBuf, model: PathBuf, settings_path: PathBuf) -> PyResult<bool> {
    crate::execute::mock(model, witness, settings_path).map_err(|e| {
        let err_str = format!("Failed to run mock: {}", e);
        PyRuntimeError::new_err(err_str)
    })?;

    Ok(true)
}

/// runs the prover on a set of inputs
#[pyfunction(signature = (
    model,
    vk_path,
    pk_path,
    srs_path,
    settings_path,
))]
fn setup(
    model: PathBuf,
    vk_path: PathBuf,
    pk_path: PathBuf,
    srs_path: PathBuf,
    settings_path: PathBuf,
) -> Result<bool, PyErr> {
    crate::execute::setup(model, srs_path, settings_path, vk_path, pk_path).map_err(|e| {
        let err_str = format!("Failed to run setup: {}", e);
        PyRuntimeError::new_err(err_str)
    })?;

    Ok(true)
}

/// runs the prover on a set of inputs
#[pyfunction(signature = (
    witness,
    model,
    pk_path,
    proof_path,
    srs_path,
    transcript,
    strategy,
    settings_path,
    test_on_chain_witness,
    test_on_chain_inputs,
    test_on_chain_outputs,
))]
fn prove(
    witness: PathBuf,
    model: PathBuf,
    pk_path: PathBuf,
    proof_path: PathBuf,
    srs_path: PathBuf,
    transcript: TranscriptType,
    strategy: StrategyType,
    settings_path: PathBuf,
<<<<<<< HEAD
    test_on_chain_witness: Option<PathBuf>,
    test_on_chain_inputs: bool,
    test_on_chain_outputs: bool
) -> Result<bool, PyErr> {
    Runtime::new()
            .unwrap()
            .block_on(crate::execute::prove(
                witness, 
                model, 
                pk_path, 
                proof_path, 
                srs_path, 
                transcript, 
                strategy, 
                settings_path, 
                CheckMode::UNSAFE, 
                test_on_chain_witness, 
                test_on_chain_inputs,
                test_on_chain_outputs
            )).map_err(|e| {
        let err_str = format!("Failed to run prove: {}", e);
        PyRuntimeError::new_err(err_str)})?;
=======
    test_reads: bool,
) -> Result<bool, PyErr> {
    Runtime::new()
        .unwrap()
        .block_on(crate::execute::prove(
            witness,
            model,
            pk_path,
            proof_path,
            srs_path,
            transcript,
            strategy,
            settings_path,
            CheckMode::UNSAFE,
            test_reads,
        ))
        .map_err(|e| {
            let err_str = format!("Failed to run prove: {}", e);
            PyRuntimeError::new_err(err_str)
        })?;
>>>>>>> 78b5fe29

    Ok(true)
}

/// verifies a given proof
#[pyfunction(signature = (
    proof_path,
    settings_path,
    vk_path,
    srs_path,
))]
fn verify(
    proof_path: PathBuf,
    settings_path: PathBuf,
    vk_path: PathBuf,
    srs_path: PathBuf,
) -> Result<bool, PyErr> {
    crate::execute::verify(proof_path, settings_path, vk_path, srs_path).map_err(|e| {
        let err_str = format!("Failed to run verify: {}", e);
        PyRuntimeError::new_err(err_str)
    })?;

    Ok(true)
}

/// creates an aggregated proof
#[pyfunction(signature = (
    proof_path,
    aggregation_snarks,
    settings_paths,
    aggregation_vk_paths,
    vk_path,
    srs_path,
    transcript,
    logrows,
    check_mode,
))]
fn aggregate(
    proof_path: PathBuf,
    aggregation_snarks: Vec<PathBuf>,
    settings_paths: Vec<PathBuf>,
    aggregation_vk_paths: Vec<PathBuf>,
    vk_path: PathBuf,
    srs_path: PathBuf,
    transcript: TranscriptType,
    logrows: u32,
    check_mode: CheckMode,
) -> Result<bool, PyErr> {
    // the K used for the aggregation circuit
    crate::execute::aggregate(
        proof_path,
        aggregation_snarks,
        settings_paths,
        aggregation_vk_paths,
        vk_path,
        srs_path,
        transcript,
        logrows,
        check_mode,
    )
    .map_err(|e| {
        let err_str = format!("Failed to run aggregate: {}", e);
        PyRuntimeError::new_err(err_str)
    })?;

    Ok(true)
}

/// verifies and aggregate proof
#[pyfunction(signature = (
    proof_path,
    vk_path,
    srs_path,
    logrows
))]
fn verify_aggr(
    proof_path: PathBuf,
    vk_path: PathBuf,
    srs_path: PathBuf,
    logrows: u32,
) -> Result<bool, PyErr> {
    crate::execute::verify_aggr(proof_path, vk_path, srs_path, logrows).map_err(|e| {
        let err_str = format!("Failed to run verify_aggr: {}", e);
        PyRuntimeError::new_err(err_str)
    })?;

    Ok(true)
}

/// creates an EVM compatible verifier, you will need solc installed in your environment to run this
#[pyfunction(signature = (
    vk_path,
    srs_path,
    settings_path,
    deployment_code_path,
    sol_code_path=None,
    sol_bytecode_path=None,
    runs=None,
))]
fn create_evm_verifier(
    vk_path: PathBuf,
    srs_path: PathBuf,
    settings_path: PathBuf,
    deployment_code_path: PathBuf,
    sol_code_path: Option<PathBuf>,
    sol_bytecode_path: Option<PathBuf>,
    runs: Option<usize>,
) -> Result<bool, PyErr> {
    crate::execute::create_evm_verifier(
        vk_path,
        srs_path,
        settings_path,
        deployment_code_path,
        sol_code_path,
        sol_bytecode_path,
        runs,
    )
    .map_err(|e| {
        let err_str = format!("Failed to run create_evm_verifier: {}", e);
        PyRuntimeError::new_err(err_str)
    })?;

    Ok(true)
}

/// verifies an evm compatible proof, you will need solc installed in your environment to run this
#[pyfunction(signature = (
    proof_path,
    deployment_code_path,
    sol_code_path=None,
    sol_bytecode_path=None,
    file_witness=None,
    on_chain_witness=None,
))]
fn verify_evm(
    proof_path: PathBuf,
    deployment_code_path: Option<PathBuf>,
    sol_code_path: Option<PathBuf>,
    sol_bytecode_path: Option<PathBuf>,
    file_witness: Option<PathBuf>,
    on_chain_witness: Option<PathBuf>,
) -> Result<bool, PyErr> {
    Runtime::new()
<<<<<<< HEAD
            .unwrap()
            .block_on(crate::execute::verify_evm(
        proof_path,
        deployment_code_path,
        sol_code_path,
        sol_bytecode_path,
        file_witness,
        on_chain_witness
    )).map_err(|e| {
        let err_str = format!("Failed to run verify_evm: {}", e);
        PyRuntimeError::new_err(err_str)})?;
=======
        .unwrap()
        .block_on(crate::execute::verify_evm(
            proof_path,
            deployment_code_path,
            sol_code_path,
            sol_bytecode_path,
            witness,
        ))
        .map_err(|e| {
            let err_str = format!("Failed to run verify_evm: {}", e);
            PyRuntimeError::new_err(err_str)
        })?;
>>>>>>> 78b5fe29

    Ok(true)
}

/// creates an evm compatible aggregate verifier, you will need solc installed in your environment to run this
#[pyfunction(signature = (
    vk_path,
    srs_path,
    deployment_code_path,
    sol_code_path=None,
    sol_bytecode_path=None,
    runs=None,
))]
fn create_evm_verifier_aggr(
    vk_path: PathBuf,
    srs_path: PathBuf,
    deployment_code_path: Option<PathBuf>,
    sol_code_path: Option<PathBuf>,
    sol_bytecode_path: Option<PathBuf>,
    runs: Option<usize>,
) -> Result<bool, PyErr> {
    crate::execute::create_evm_aggregate_verifier(
        vk_path,
        srs_path,
        deployment_code_path,
        sol_code_path,
        sol_bytecode_path,
        runs,
    )
    .map_err(|e| {
        let err_str = format!("Failed to run create_evm_verifier_aggr: {}", e);
        PyRuntimeError::new_err(err_str)
    })?;
    Ok(true)
}

/// print hex representation of a proof
#[pyfunction(signature = (proof_path))]
fn print_proof_hex(proof_path: PathBuf) -> Result<String, PyErr> {
    let proof = Snark::load::<KZGCommitmentScheme<Bn256>>(&proof_path, None, None)
        .map_err(|_| PyIOError::new_err("Failed to load proof"))?;

    // let mut return_string: String = "";
    // for instance in proof.instances {
    //     return_string.push_str(instance + "\n");
    // }
    // return_string = hex::encode(proof.proof);

    // return proof for now
    Ok(hex::encode(proof.proof))
}

// Python Module
#[pymodule]
fn ezkl_lib(_py: Python<'_>, m: &PyModule) -> PyResult<()> {
    // NOTE: DeployVerifierEVM and SendProofEVM will be implemented in python in pyezkl
    pyo3_log::init();
    m.add_class::<PyRunArgs>()?;
    m.add_function(wrap_pyfunction!(table, m)?)?;
    m.add_function(wrap_pyfunction!(mock, m)?)?;
    m.add_function(wrap_pyfunction!(setup, m)?)?;
    m.add_function(wrap_pyfunction!(prove, m)?)?;
    m.add_function(wrap_pyfunction!(verify, m)?)?;
    m.add_function(wrap_pyfunction!(gen_srs, m)?)?;
    m.add_function(wrap_pyfunction!(get_srs, m)?)?;
    m.add_function(wrap_pyfunction!(gen_witness, m)?)?;
    m.add_function(wrap_pyfunction!(gen_settings, m)?)?;
    m.add_function(wrap_pyfunction!(calibrate_settings, m)?)?;
    m.add_function(wrap_pyfunction!(aggregate, m)?)?;
    m.add_function(wrap_pyfunction!(verify_aggr, m)?)?;
    m.add_function(wrap_pyfunction!(create_evm_verifier, m)?)?;
    m.add_function(wrap_pyfunction!(verify_evm, m)?)?;
    m.add_function(wrap_pyfunction!(create_evm_verifier_aggr, m)?)?;
    m.add_function(wrap_pyfunction!(print_proof_hex, m)?)?;

    Ok(())
}<|MERGE_RESOLUTION|>--- conflicted
+++ resolved
@@ -241,7 +241,6 @@
     transcript: TranscriptType,
     strategy: StrategyType,
     settings_path: PathBuf,
-<<<<<<< HEAD
     test_on_chain_witness: Option<PathBuf>,
     test_on_chain_inputs: bool,
     test_on_chain_outputs: bool
@@ -264,28 +263,6 @@
             )).map_err(|e| {
         let err_str = format!("Failed to run prove: {}", e);
         PyRuntimeError::new_err(err_str)})?;
-=======
-    test_reads: bool,
-) -> Result<bool, PyErr> {
-    Runtime::new()
-        .unwrap()
-        .block_on(crate::execute::prove(
-            witness,
-            model,
-            pk_path,
-            proof_path,
-            srs_path,
-            transcript,
-            strategy,
-            settings_path,
-            CheckMode::UNSAFE,
-            test_reads,
-        ))
-        .map_err(|e| {
-            let err_str = format!("Failed to run prove: {}", e);
-            PyRuntimeError::new_err(err_str)
-        })?;
->>>>>>> 78b5fe29
 
     Ok(true)
 }
@@ -429,7 +406,6 @@
     on_chain_witness: Option<PathBuf>,
 ) -> Result<bool, PyErr> {
     Runtime::new()
-<<<<<<< HEAD
             .unwrap()
             .block_on(crate::execute::verify_evm(
         proof_path,
@@ -441,20 +417,6 @@
     )).map_err(|e| {
         let err_str = format!("Failed to run verify_evm: {}", e);
         PyRuntimeError::new_err(err_str)})?;
-=======
-        .unwrap()
-        .block_on(crate::execute::verify_evm(
-            proof_path,
-            deployment_code_path,
-            sol_code_path,
-            sol_bytecode_path,
-            witness,
-        ))
-        .map_err(|e| {
-            let err_str = format!("Failed to run verify_evm: {}", e);
-            PyRuntimeError::new_err(err_str)
-        })?;
->>>>>>> 78b5fe29
 
     Ok(true)
 }
